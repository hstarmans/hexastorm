--- conflicted
+++ resolved
@@ -11,7 +11,6 @@
 
 
 class Driver(Elaboratable):
-<<<<<<< HEAD
     '''Drives 3 pole BLDC motor
     '''
 
@@ -21,18 +20,6 @@
                  divider=800,
                  PIcontrol=False,
                  top=False):
-=======
-    """Drives 3 pole BLDC motor"""
-
-    def __init__(
-        self,
-        platform,
-        word="cycletime",
-        divider=800,
-        PIcontrol=False,
-        top=False,
-    ):
->>>>>>> 3dfe9b88
         """
         platform  -- pass test platform
         top       -- True if top module
@@ -107,13 +94,7 @@
         with m.If(divider_cnt == self.divider // 2 - 1):
             m.d.sync += [divider_cnt.eq(0), hallfilter.eq(hallstate)]
         with m.Else():
-<<<<<<< HEAD
-            m.d.sync += divider_cnt.eq(divider_cnt+1)
-        
-=======
             m.d.sync += divider_cnt.eq(divider_cnt + 1)
-
->>>>>>> 3dfe9b88
         start_freq = 2  # Hz
         start_statetime = get_statetime(start_freq)
         # range(int(start_statetime*transitions_cycle))
@@ -124,15 +105,10 @@
         # countsperdegree = Signal.like(cycletime)
         countsperdegree = Signal(16)
         rotating = Signal()
-<<<<<<< HEAD
+
         with m.FSM(reset='ROTATION', name='algo'):
             # rotation is clock wise
             with m.State('ROTATION'):
-=======
-
-        with m.FSM(reset="ROTATION", name="algo"):
-            with m.State("ROTATION"):
->>>>>>> 3dfe9b88
                 with m.If(mtrpulsecntr == start_statetime):
                     m.d.sync += mtrpulsecntr.eq(0)
                     with m.If(motorstate == 1):
@@ -140,22 +116,13 @@
                     with m.Elif(motorstate == 0):
                         m.d.sync += motorstate.eq(1)
                     with m.Else():
-<<<<<<< HEAD
-                        m.d.sync += motorstate.eq(motorstate-1)
-=======
-                        m.d.sync += motorstate.eq(motorstate + 1)
->>>>>>> 3dfe9b88
+                        m.d.sync += motorstate.eq(motorstate - 1)
                 with m.Else():
                     m.d.sync += mtrpulsecntr.eq(mtrpulsecntr + 1)
                 with m.If(rotating == 1):
-<<<<<<< HEAD
                     m.next = 'HALL'
             # rotation is clockwise
             with m.State('HALL'):
-=======
-                    m.next = "HALL"
-            with m.State("HALL"):
->>>>>>> 3dfe9b88
                 with m.If(hallfilter == 1):
                     m.d.sync += motorstate.eq(1)
                 with m.Elif(hallfilter == 2):
@@ -203,16 +170,10 @@
         setpoint = int(round((clock / (2 * RPM / 60))) / 180)
 
         # Cycle time measurement
-<<<<<<< HEAD
         with m.If((hallfilter != stateold) &
                   (hallfilter != 3) &  # due to sensor issue 3 is barely triggered
                   (hallfilter > 0) &
                   (hallfilter < 7)):
-=======
-        with m.If(
-            (hallfilter != stateold) & (hallfilter > 0) & (hallfilter < 7)
-        ):
->>>>>>> 3dfe9b88
             m.d.sync += stateold.eq(hallfilter)
             with m.If(statecounter == states_fullcycle // 2 - 1):
                 # there used to be filter which removed invalid times
@@ -250,7 +211,7 @@
 
         # beta probably negative due to
         # motor response time, likely speed dependent
-<<<<<<< HEAD
+
         beta = 0 
         hall_degs = (np.array([0, 42, 42, 91, 118, 142])+beta+180) % 180
         # combination
@@ -291,62 +252,12 @@
             m.d.sync += degree_cnt.eq(degree_cnt+1)
 
         # Current controlled via duty cycle
-        max_delay = 100_000
+        max_delay = 10_000
         #max_delaylimit = -(setpoint-upperlimit) >> 2
         #min_delaylimit = -(setpoint-lowerlimit) >> 2
         #delay = Signal(range(min_delaylimit,
-=======
-        beta = -15
-        hall_degs = (np.array([0, 33, 63, 100, 108, 162]) + beta + 180) % 180
-        # combination
-        hall_degs = hall_degs.tolist()
-
-        # in the end an angle is produced which should better approximate
-        # the actual position of the rotor
-        with m.If(
-            (countsperdegree > lowerlimit) & (countsperdegree < upperlimit)
-        ):
-            # Assumption 1:
-            # - when to switch from hall feedback --> control algo
-            # - alter between beta's
-            with m.If(
-                (hallfilter != stateold) & (hallfilter > 0) & (hallfilter < 7)
-            ):
-                m.d.sync += degree_cnt.eq(0)
-                # mapping!! between motorstate
-                #           and hallfilter is not
-                #           trivial
-                with m.If(hallfilter == 1):
-                    m.d.sync += angle.eq(hall_degs[0])
-                with m.Elif(hallfilter == 3):
-                    m.d.sync += angle.eq(hall_degs[1])
-                with m.Elif(hallfilter == 2):
-                    m.d.sync += angle.eq(hall_degs[2])
-                with m.Elif(hallfilter == 6):
-                    m.d.sync += angle.eq(hall_degs[3])
-                with m.Elif(hallfilter == 4):
-                    m.d.sync += angle.eq(hall_degs[4])
-                with m.Elif(hallfilter == 5):
-                    m.d.sync += angle.eq(hall_degs[5])
-            # countsperdegree varies, so I do not use
-            #  degree_cnt == countsperdegree-1
-            with m.Elif((degree_cnt + 2) > countsperdegree):
-                m.d.sync += degree_cnt.eq(0)
-                with m.If(angle == 180 - 1):
-                    m.d.sync += angle.eq(0)
-                with m.Else():
-                    m.d.sync += angle.eq(angle + 1)
-            with m.Else():
-                m.d.sync += degree_cnt.eq(degree_cnt + 1)
-
-        # Current controlled via duty cycle
-        max_delay = 1000
-        # max_delaylimit = -(setpoint-upperlimit) >> 2
-        # min_delaylimit = -(setpoint-lowerlimit) >> 2
-        # delay = Signal(range(min_delaylimit,
->>>>>>> 3dfe9b88
         #                     max_delaylimit))
-        delay = Signal(signed(32))
+        delay = Signal(range(max_delay))
 
         # PID controller
         assert (upperlimit > lowerlimit) & (setpoint > 0) & (lowerlimit > 0)
@@ -375,11 +286,8 @@
                 ]
             with m.Else():
                 # bitshifts used to avoid multiplications
-<<<<<<< HEAD
-                m.d.sync += delay.eq(-(err >> 5)- (intg >> 11))
-=======
-                m.d.sync += delay.eq(-(err >> 3) - (intg >> 10))
->>>>>>> 3dfe9b88
+                m.d.sync += delay.eq(-(err >> 3)- (intg >> 10))
+
 
         off = Signal()
         duty = Signal(range(max_delay))
@@ -398,7 +306,6 @@
 
         # https://www.mathworks.com/help/mcb/ref/sixstepcommutation.html
         with m.If((off & self.PIcontrol) & rotating):
-<<<<<<< HEAD
             m.d.comb += [bldc.uL.eq(0),
                          bldc.uH.eq(0),
                          bldc.vL.eq(0),
@@ -447,70 +354,7 @@
                          bldc.vH.eq(0),
                          bldc.wL.eq(1),
                          bldc.wH.eq(0)]
-=======
-            m.d.comb += [
-                bldc.uL.eq(0),
-                bldc.uH.eq(0),
-                bldc.vL.eq(0),
-                bldc.vH.eq(0),
-                bldc.wL.eq(0),
-                bldc.wH.eq(0),
-            ]
-        with m.Elif(motorstate == 1):  # V --> W, 001
-            m.d.comb += [
-                bldc.uL.eq(0),
-                bldc.uH.eq(0),
-                bldc.vL.eq(0),
-                bldc.vH.eq(1),
-                bldc.wL.eq(1),
-                bldc.wH.eq(0),
-            ]
-        with m.Elif(motorstate == 2):  # V --> U, 011
-            m.d.comb += [
-                bldc.uL.eq(1),
-                bldc.uH.eq(0),
-                bldc.vL.eq(0),
-                bldc.vH.eq(1),
-                bldc.wL.eq(0),
-                bldc.wH.eq(0),
-            ]
-        with m.Elif(motorstate == 3):  # W --> U, 010
-            m.d.comb += [
-                bldc.uL.eq(1),
-                bldc.uH.eq(0),
-                bldc.vL.eq(0),
-                bldc.vH.eq(0),
-                bldc.wL.eq(0),
-                bldc.wH.eq(1),
-            ]
-        with m.Elif(motorstate == 4):  # W --> V, 110
-            m.d.comb += [
-                bldc.uL.eq(0),
-                bldc.uH.eq(0),
-                bldc.vL.eq(1),
-                bldc.vH.eq(0),
-                bldc.wL.eq(0),
-                bldc.wH.eq(1),
-            ]
-        with m.Elif(motorstate == 5):  # U --> V, 100
-            m.d.comb += [
-                bldc.uL.eq(0),
-                bldc.uH.eq(1),
-                bldc.vL.eq(1),
-                bldc.vH.eq(0),
-                bldc.wL.eq(0),
-                bldc.wH.eq(0),
-            ]
-        with m.Elif(motorstate == 6):  # U --> W, 101
-            m.d.comb += [
-                bldc.uL.eq(0),
-                bldc.uH.eq(1),
-                bldc.vL.eq(0),
-                bldc.vH.eq(0),
-                bldc.wL.eq(1),
-                bldc.wH.eq(0),
-            ]
->>>>>>> 3dfe9b88
+
 
         # depending on mode, a certain word is sent back
         spi = self.spi
